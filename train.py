--- conflicted
+++ resolved
@@ -245,13 +245,8 @@
             if args.gpu is not None:
                 # best_acc1 may be from a checkpoint from a different GPU
                 best_acc1 = best_acc1.to(args.gpu)
-<<<<<<< HEAD
-            net.load_state_dict(checkpoint['net_state_dict'])
-            metric.load_state_dict(checkpoint['margin_state_dict'])
-=======
             net.load_state_dict(checkpoint['net_state_dict'], strict=False)
-            margin.load_state_dict(checkpoint['margin_state_dict'], strict=False)
->>>>>>> 0bba661e
+            metric.load_state_dict(checkpoint['margin_state_dict'], strict=False)
             optimizer.load_state_dict(checkpoint['optimizer'])
             print("=> loaded checkpoint '{}' (epoch {})"
                   .format(args.resume, checkpoint['epoch']))
